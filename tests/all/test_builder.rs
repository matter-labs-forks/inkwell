use inkwell::context::Context;
use inkwell::{AddressSpace, AtomicOrdering, AtomicRMWBinOp, OptimizationLevel};

use std::convert::TryFrom;
use std::ptr::null;

#[test]
fn test_build_call() {
    let context = Context::create();
    let module = context.create_module("sum");
    let builder = context.create_builder();

    let f32_type = context.f32_type();
    let fn_type = f32_type.fn_type(&[], false);

    let function = module.add_function("get_pi", fn_type, None);
    let basic_block = context.append_basic_block(function, "entry");

    builder.position_at_end(basic_block);

    let pi = f32_type.const_float(::std::f64::consts::PI);

    builder.build_return(Some(&pi));

    let function2 = module.add_function("wrapper", fn_type, None);
    let basic_block2 = context.append_basic_block(function2, "entry");

    builder.position_at_end(basic_block2);

    let pi2_call_site = builder.build_call(function, &[], "get_pi");

    assert!(!pi2_call_site.is_tail_call());

    pi2_call_site.set_tail_call(true);

    assert!(pi2_call_site.is_tail_call());

    let pi2 = pi2_call_site.try_as_basic_value().left().unwrap();

    builder.build_return(Some(&pi2));

    assert!(module.verify().is_ok());

    // Test using function `PointerValue`
    let void_type = context.void_type();
    let fn_type2 = void_type.fn_type(&[], false);
    let function3 = module.add_function("call_fn", fn_type2, None);
    let basic_block3 = context.append_basic_block(function3, "entry");
    let fn_ptr = function3.as_global_value().as_pointer_value();
    let fn_ptr_type = fn_ptr.get_type();

    builder.position_at_end(basic_block3);

    let alloca = builder.build_alloca(fn_ptr_type, "alloca");

    builder.build_store(alloca, fn_ptr);

    #[cfg(not(feature = "llvm15-0"))]
    let load = builder.build_load(alloca, "load").into_pointer_value();
    #[cfg(feature = "llvm15-0")]
    let load = builder.build_load(fn_ptr_type, alloca, "load").into_pointer_value();

    #[cfg(not(feature = "llvm15-0"))]
    {
        use inkwell::values::CallableValue;
        let callable_value = CallableValue::try_from(load).unwrap();
        builder.build_call(callable_value, &[], "call");
    }
    #[cfg(feature = "llvm15-0")]
    builder.build_indirect_call(fn_type2, load, &[], "call");
    builder.build_return(None);

    assert!(module.verify().is_ok());
}

#[test]
fn test_build_invoke_cleanup_resume() {
    let context = Context::create();
    let module = context.create_module("sum");
    let builder = context.create_builder();

    let f32_type = context.f32_type();
    let fn_type = f32_type.fn_type(&[], false);

    // we will pretend this function can throw an exception
    let function = module.add_function("bomb", fn_type, None);
    let basic_block = context.append_basic_block(function, "entry");

    builder.position_at_end(basic_block);

    let pi = f32_type.const_float(::std::f64::consts::PI);

    builder.build_return(Some(&pi));

    let function2 = module.add_function("wrapper", fn_type, None);
    let basic_block2 = context.append_basic_block(function2, "entry");

    builder.position_at_end(basic_block2);

    let then_block = context.append_basic_block(function2, "then_block");
    let catch_block = context.append_basic_block(function2, "catch_block");

    let call_site = builder.build_invoke(function, &[], then_block, catch_block, "get_pi");

    assert!(!call_site.is_tail_call());

    call_site.set_tail_call(true);

    assert!(call_site.is_tail_call());

    {
        builder.position_at_end(then_block);

        let result = call_site.try_as_basic_value().left().unwrap();

        builder.build_return(Some(&result));
    }

    {
        builder.position_at_end(catch_block);

        // the personality function used by C++
        let personality_function = {
            let name = "__gxx_personality_v0";

            module.add_function(name, context.i64_type().fn_type(&[], false), None)
        };

        // type of an exception in C++
<<<<<<< HEAD
        let i8_ptr_type = context.i32_type().ptr_type(AddressSpace::Zero);
=======
        let i8_ptr_type = context.i32_type().ptr_type(AddressSpace::default());
>>>>>>> 3c5d7706
        let i32_type = context.i32_type();
        let exception_type = context.struct_type(&[i8_ptr_type.into(), i32_type.into()], false);

        let res = builder.build_landing_pad(exception_type, personality_function, &[], true, "res");

        // do cleanup ...

        builder.build_resume(res);
    }

    assert!(module.verify().is_ok());
}

#[test]
fn test_build_invoke_catch_all() {
    let context = Context::create();
    let module = context.create_module("sum");
    let builder = context.create_builder();

    let f32_type = context.f32_type();
    let fn_type = f32_type.fn_type(&[], false);

    let function = module.add_function("get_pi", fn_type, None);
    let basic_block = context.append_basic_block(function, "entry");

    builder.position_at_end(basic_block);

    let pi = f32_type.const_float(::std::f64::consts::PI);

    builder.build_return(Some(&pi));

    let function2 = module.add_function("wrapper", fn_type, None);
    let basic_block2 = context.append_basic_block(function2, "entry");

    builder.position_at_end(basic_block2);

    let then_block = context.append_basic_block(function2, "then_block");
    let catch_block = context.append_basic_block(function2, "catch_block");

    let pi2_call_site = builder.build_invoke(function, &[], then_block, catch_block, "get_pi");

    assert!(!pi2_call_site.is_tail_call());

    pi2_call_site.set_tail_call(true);

    assert!(pi2_call_site.is_tail_call());

    {
        builder.position_at_end(then_block);

        let pi2 = pi2_call_site.try_as_basic_value().left().unwrap();

        builder.build_return(Some(&pi2));
    }

    {
        builder.position_at_end(catch_block);

        // the personality function used by C++
        let personality_function = {
            let name = "__gxx_personality_v0";

            module.add_function(name, context.i64_type().fn_type(&[], false), None)
        };

        // type of an exception in C++
<<<<<<< HEAD
        let i8_ptr_type = context.i32_type().ptr_type(AddressSpace::Zero);
=======
        let i8_ptr_type = context.i32_type().ptr_type(AddressSpace::default());
>>>>>>> 3c5d7706
        let i32_type = context.i32_type();
        let exception_type = context.struct_type(&[i8_ptr_type.into(), i32_type.into()], false);

        let null = i8_ptr_type.const_zero();
        builder.build_landing_pad(exception_type, personality_function, &[null.into()], false, "res");

        let fakepi = f32_type.const_zero();

        builder.build_return(Some(&fakepi));
    }

    assert!(module.verify().is_ok());
}

#[test]
fn landing_pad_filter() {
    use inkwell::module::Linkage;
    use inkwell::values::AnyValue;

    let context = Context::create();
    let module = context.create_module("sum");
    let builder = context.create_builder();

    let f32_type = context.f32_type();
    let fn_type = f32_type.fn_type(&[], false);

    let function = module.add_function("get_pi", fn_type, None);
    let basic_block = context.append_basic_block(function, "entry");

    builder.position_at_end(basic_block);

    let pi = f32_type.const_float(::std::f64::consts::PI);

    builder.build_return(Some(&pi));

    let function2 = module.add_function("wrapper", fn_type, None);
    let basic_block2 = context.append_basic_block(function2, "entry");

    builder.position_at_end(basic_block2);

    let then_block = context.append_basic_block(function2, "then_block");
    let catch_block = context.append_basic_block(function2, "catch_block");

    let pi2_call_site = builder.build_invoke(function, &[], then_block, catch_block, "get_pi");

    assert!(!pi2_call_site.is_tail_call());

    pi2_call_site.set_tail_call(true);

    assert!(pi2_call_site.is_tail_call());

    {
        builder.position_at_end(then_block);

        let pi2 = pi2_call_site.try_as_basic_value().left().unwrap();

        builder.build_return(Some(&pi2));
    }

    {
        builder.position_at_end(catch_block);

        // the personality function used by C++
        let personality_function = {
            let name = "__gxx_personality_v0";

            module.add_function(name, context.i64_type().fn_type(&[], false), None)
        };

        // type of an exception in C++
<<<<<<< HEAD
        let i8_ptr_type = context.i32_type().ptr_type(AddressSpace::Zero);
=======
        let i8_ptr_type = context.i32_type().ptr_type(AddressSpace::default());
>>>>>>> 3c5d7706
        let i32_type = context.i32_type();
        let exception_type = context.struct_type(&[i8_ptr_type.into(), i32_type.into()], false);

        // link in the C++ type info for the i32 type
<<<<<<< HEAD
        let type_info_int = module.add_global(i8_ptr_type, Some(AddressSpace::Zero), "_ZTIi");
=======
        let type_info_int = module.add_global(i8_ptr_type, Some(AddressSpace::default()), "_ZTIi");
>>>>>>> 3c5d7706
        type_info_int.set_linkage(Linkage::External);

        // make the filter landing pad
        let filter_pattern = i8_ptr_type.const_array(&[type_info_int.as_any_value_enum().into_pointer_value()]);
        builder.build_landing_pad(
            exception_type,
            personality_function,
            &[filter_pattern.into()],
            false,
            "res",
        );

        let fakepi = f32_type.const_zero();

        builder.build_return(Some(&fakepi));
    }

    module.print_to_stderr();
    assert!(module.verify().is_ok());
}

#[test]
fn test_null_checked_ptr_ops() {
    let context = Context::create();
    let module = context.create_module("unsafe");
    let builder = context.create_builder();

    // Here we're going to create a function that looks roughly like:
    // fn check_null_index1(ptr: *const i8) -> i8 {
    //     if ptr.is_null() {
    //         -1
    //     } else {
    //         ptr[1]
    //     }
    // }

    let i8_type = context.i8_type();
<<<<<<< HEAD
    let i8_ptr_type = i8_type.ptr_type(AddressSpace::Zero);
=======
    let i8_ptr_type = i8_type.ptr_type(AddressSpace::default());
>>>>>>> 3c5d7706
    let i64_type = context.i64_type();
    let fn_type = i8_type.fn_type(&[i8_ptr_type.into()], false);
    let neg_one = i8_type.const_all_ones();
    let one = i64_type.const_int(1, false);

    let function = module.add_function("check_null_index1", fn_type, None);
    let entry = context.append_basic_block(function, "entry");

    builder.position_at_end(entry);

    let ptr = function.get_first_param().unwrap().into_pointer_value();

    let is_null = builder.build_is_null(ptr, "is_null");

    let ret_0 = context.append_basic_block(function, "ret_0");
    let ret_idx = context.append_basic_block(function, "ret_idx");

    builder.build_conditional_branch(is_null, ret_0, ret_idx);

    builder.position_at_end(ret_0);
    builder.build_return(Some(&neg_one));

    builder.position_at_end(ret_idx);

    // FIXME: This might not work if compiled on non 64bit devices. Ideally we'd
    // be able to create pointer sized ints easily
    let ptr_as_int = builder.build_ptr_to_int(ptr, i64_type, "ptr_as_int");
    let new_ptr_as_int = builder.build_int_add(ptr_as_int, one, "add");
    let new_ptr = builder.build_int_to_ptr(new_ptr_as_int, i8_ptr_type, "int_as_ptr");
    #[cfg(not(feature = "llvm15-0"))]
    let index1 = builder.build_load(new_ptr, "deref");
    #[cfg(feature = "llvm15-0")]
    let index1 = builder.build_load(i8_ptr_type, new_ptr, "deref");

    builder.build_return(Some(&index1));

    // Here we're going to create a function that looks roughly like:
    // fn check_null_index2(ptr: *const i8) -> i8 {
    //     if !ptr.is_null() {
    //         ptr[1]
    //     } else {
    //         -1
    //     }
    // }

    let function = module.add_function("check_null_index2", fn_type, None);
    let entry = context.append_basic_block(function, "entry");

    builder.position_at_end(entry);

    let ptr = function.get_first_param().unwrap().into_pointer_value();

    let is_not_null = builder.build_is_not_null(ptr, "is_not_null");

    let ret_idx = context.append_basic_block(function, "ret_idx");
    let ret_0 = context.append_basic_block(function, "ret_0");

    builder.build_conditional_branch(is_not_null, ret_idx, ret_0);

    builder.position_at_end(ret_0);
    builder.build_return(Some(&neg_one));

    builder.position_at_end(ret_idx);

    // FIXME: This might not work if compiled on non 64bit devices. Ideally we'd
    // be able to create pointer sized ints easily
    let ptr_as_int = builder.build_ptr_to_int(ptr, i64_type, "ptr_as_int");
    let new_ptr_as_int = builder.build_int_add(ptr_as_int, one, "add");
    let new_ptr = builder.build_int_to_ptr(new_ptr_as_int, i8_ptr_type, "int_as_ptr");
    #[cfg(not(feature = "llvm15-0"))]
    let index1 = builder.build_load(new_ptr, "deref");
    #[cfg(feature = "llvm15-0")]
    let index1 = builder.build_load(i8_ptr_type, new_ptr, "deref");

    builder.build_return(Some(&index1));

    let execution_engine = module.create_jit_execution_engine(OptimizationLevel::None).unwrap();

    unsafe {
        let check_null_index1 = execution_engine
            .get_function::<unsafe extern "C" fn(*const i8) -> i8>("check_null_index1")
            .unwrap();

        let array = &[100i8, 42i8];

        assert_eq!(check_null_index1.call(null()), -1i8);
        assert_eq!(check_null_index1.call(array.as_ptr()), 42i8);

        let check_null_index2 = execution_engine
            .get_function::<unsafe extern "C" fn(*const i8) -> i8>("check_null_index2")
            .unwrap();

        assert_eq!(check_null_index2.call(null()), -1i8);
        assert_eq!(check_null_index2.call(array.as_ptr()), 42i8);
    }
}

#[test]
fn test_binary_ops() {
    let context = Context::create();
    let module = context.create_module("unsafe");
    let builder = context.create_builder();
    let execution_engine = module.create_jit_execution_engine(OptimizationLevel::None).unwrap();

    // Here we're going to create an and function which looks roughly like:
    // fn and(left: bool, right: bool) -> bool {
    //     left && right
    // }

    let bool_type = context.bool_type();
    let fn_type = bool_type.fn_type(&[bool_type.into(), bool_type.into()], false);
    let fn_value = module.add_function("and", fn_type, None);
    let entry = context.append_basic_block(fn_value, "entry");

    builder.position_at_end(entry);

    let left = fn_value.get_first_param().unwrap().into_int_value();
    let right = fn_value.get_last_param().unwrap().into_int_value();

    let and = builder.build_and(left, right, "and_op");

    builder.build_return(Some(&and));

    // Here we're going to create an or function which looks roughly like:
    // fn or(left: bool, right: bool) -> bool {
    //     left || right
    // }

    let fn_value = module.add_function("or", fn_type, None);
    let entry = context.append_basic_block(fn_value, "entry");

    builder.position_at_end(entry);

    let left = fn_value.get_first_param().unwrap().into_int_value();
    let right = fn_value.get_last_param().unwrap().into_int_value();

    let or = builder.build_or(left, right, "or_op");

    builder.build_return(Some(&or));

    // Here we're going to create a xor function which looks roughly like:
    // fn xor(left: bool, right: bool) -> bool {
    //     left || right
    // }

    let fn_value = module.add_function("xor", fn_type, None);
    let entry = context.append_basic_block(fn_value, "entry");

    builder.position_at_end(entry);

    let left = fn_value.get_first_param().unwrap().into_int_value();
    let right = fn_value.get_last_param().unwrap().into_int_value();

    let xor = builder.build_xor(left, right, "xor_op");

    builder.build_return(Some(&xor));

    unsafe {
        type BoolFunc = unsafe extern "C" fn(bool, bool) -> bool;

        let and = execution_engine.get_function::<BoolFunc>("and").unwrap();
        let or = execution_engine.get_function::<BoolFunc>("or").unwrap();
        let xor = execution_engine.get_function::<BoolFunc>("xor").unwrap();

        assert!(!and.call(false, false));
        assert!(!and.call(true, false));
        assert!(!and.call(false, true));
        assert!(and.call(true, true));

        assert!(!or.call(false, false));
        assert!(or.call(true, false));
        assert!(or.call(false, true));
        assert!(or.call(true, true));

        assert!(!xor.call(false, false));
        assert!(xor.call(true, false));
        assert!(xor.call(false, true));
        assert!(!xor.call(true, true));
    }
}

#[test]
fn test_switch() {
    let context = Context::create();
    let module = context.create_module("unsafe");
    let builder = context.create_builder();
    let execution_engine = module.create_jit_execution_engine(OptimizationLevel::None).unwrap();

    // Here we're going to create a function which looks roughly like:
    // fn switch(val: u8) -> u8 {
    //     if val == 0 {
    //         1
    //     } else if val == 42 {
    //         255
    //     } else {
    //         val * 2
    //     }
    // }

    let i8_type = context.i8_type();
    let fn_type = i8_type.fn_type(&[i8_type.into()], false);
    let fn_value = module.add_function("switch", fn_type, None);
    let i8_zero = i8_type.const_int(0, false);
    let i8_one = i8_type.const_int(1, false);
    let i8_two = i8_type.const_int(2, false);
    let i8_42 = i8_type.const_int(42, false);
    let i8_255 = i8_type.const_int(255, false);
    let entry = context.append_basic_block(fn_value, "entry");
    let check = context.append_basic_block(fn_value, "check");
    let elif = context.append_basic_block(fn_value, "elif");
    let else_ = context.append_basic_block(fn_value, "else");
    let value = fn_value.get_first_param().unwrap().into_int_value();

    builder.position_at_end(entry);
    builder.build_switch(value, else_, &[(i8_zero, check), (i8_42, elif)]);

    builder.position_at_end(check);
    builder.build_return(Some(&i8_one));

    builder.position_at_end(elif);
    builder.build_return(Some(&i8_255));

    builder.position_at_end(else_);

    let double = builder.build_int_mul(value, i8_two, "double");

    builder.build_return(Some(&double));

    unsafe {
        let switch = execution_engine
            .get_function::<unsafe extern "C" fn(u8) -> u8>("switch")
            .unwrap();

        assert_eq!(switch.call(0), 1);
        assert_eq!(switch.call(1), 2);
        assert_eq!(switch.call(3), 6);
        assert_eq!(switch.call(10), 20);
        assert_eq!(switch.call(42), 255);
    }
}

#[test]
fn test_bit_shifts() {
    let context = Context::create();
    let module = context.create_module("unsafe");
    let builder = context.create_builder();
    let execution_engine = module.create_jit_execution_engine(OptimizationLevel::None).unwrap();

    // Here we're going to create a function which looks roughly like:
    // fn left_shift(value: u8, bits: u8) -> u8 {
    //     value << bits
    // }
    let i8_type = context.i8_type();
    let fn_type = i8_type.fn_type(&[i8_type.into(), i8_type.into()], false);
    let fn_value = module.add_function("left_shift", fn_type, None);
    let value = fn_value.get_first_param().unwrap().into_int_value();
    let bits = fn_value.get_nth_param(1).unwrap().into_int_value();

    let entry = context.append_basic_block(fn_value, "entry");

    builder.position_at_end(entry);

    let shift = builder.build_left_shift(value, bits, "shl");

    builder.build_return(Some(&shift));

    // Here we're going to create a function which looks roughly like:
    // fn right_shift(value: u8, bits: u8) -> u8 {
    //     value >> bits
    // }
    let fn_value = module.add_function("right_shift", fn_type, None);
    let value = fn_value.get_first_param().unwrap().into_int_value();
    let bits = fn_value.get_nth_param(1).unwrap().into_int_value();

    let entry = context.append_basic_block(fn_value, "entry");

    builder.position_at_end(entry);

    let shift = builder.build_right_shift(value, bits, false, "shr");

    builder.build_return(Some(&shift));

    // Here we're going to create a function which looks roughly like:
    // fn right_shift(value: u8, bits: u8) -> u8 {
    //     value >> bits
    // }
    let fn_value = module.add_function("right_shift_sign_extend", fn_type, None);
    let value = fn_value.get_first_param().unwrap().into_int_value();
    let bits = fn_value.get_nth_param(1).unwrap().into_int_value();

    let entry = context.append_basic_block(fn_value, "entry");

    builder.position_at_end(entry);

    let shift = builder.build_right_shift(value, bits, true, "shr");

    builder.build_return(Some(&shift));

    unsafe {
        let left_shift = execution_engine
            .get_function::<unsafe extern "C" fn(u8, u8) -> u8>("left_shift")
            .unwrap();
        let right_shift = execution_engine
            .get_function::<unsafe extern "C" fn(u8, u8) -> u8>("right_shift")
            .unwrap();
        let right_shift_sign_extend = execution_engine
            .get_function::<unsafe extern "C" fn(i8, u8) -> i8>("right_shift_sign_extend")
            .unwrap();

        assert_eq!(left_shift.call(0, 0), 0);
        assert_eq!(left_shift.call(0, 4), 0);
        assert_eq!(left_shift.call(1, 0), 1);
        assert_eq!(left_shift.call(1, 1), 2);
        assert_eq!(left_shift.call(1, 2), 4);
        assert_eq!(left_shift.call(1, 3), 8);
        assert_eq!(left_shift.call(64, 1), 128);

        assert_eq!(right_shift.call(128, 1), 64);
        assert_eq!(right_shift.call(8, 3), 1);
        assert_eq!(right_shift.call(4, 2), 1);
        assert_eq!(right_shift.call(2, 1), 1);
        assert_eq!(right_shift.call(1, 0), 1);
        assert_eq!(right_shift.call(0, 4), 0);
        assert_eq!(right_shift.call(0, 0), 0);

        assert_eq!(right_shift_sign_extend.call(8, 3), 1);
        assert_eq!(right_shift_sign_extend.call(4, 2), 1);
        assert_eq!(right_shift_sign_extend.call(2, 1), 1);
        assert_eq!(right_shift_sign_extend.call(1, 0), 1);
        assert_eq!(right_shift_sign_extend.call(0, 4), 0);
        assert_eq!(right_shift_sign_extend.call(0, 0), 0);
        assert_eq!(right_shift_sign_extend.call(-127, 1), -64);
        assert_eq!(right_shift_sign_extend.call(-127, 8), -1);
        assert_eq!(right_shift_sign_extend.call(-65, 3), -9);
        assert_eq!(right_shift_sign_extend.call(-64, 3), -8);
        assert_eq!(right_shift_sign_extend.call(-63, 3), -8);
    }
}

#[test]
fn test_unconditional_branch() {
    let context = Context::create();
    let builder = context.create_builder();
    let module = context.create_module("my_mod");
    let void_type = context.void_type();
    let fn_type = void_type.fn_type(&[], false);
    let fn_value = module.add_function("my_fn", fn_type, None);
    let entry_bb = context.append_basic_block(fn_value, "entry");
    let skipped_bb = context.append_basic_block(fn_value, "skipped");
    let end_bb = context.append_basic_block(fn_value, "end");

    builder.position_at_end(entry_bb);
    builder.build_unconditional_branch(end_bb);

    builder.position_at_end(skipped_bb);
    builder.build_unreachable();
}

#[test]
fn test_no_builder_double_free() {
    let context = Context::create();
    let builder = context.create_builder();

    drop(builder);
    drop(context);
}

// TODO: Compile-fail test this:
// let builder = {
//     let context = Context::create();
//
//     context.create_builder()
// };

#[test]
fn test_no_builder_double_free2() {
    let context = Context::create();
    let builder = context.create_builder();

    // Builder continues to function with different context
    let context = Context::create();
    let module = context.create_module("my_mod");
    let void_type = context.void_type();
    let fn_type = void_type.fn_type(&[], false);
    let fn_value = module.add_function("my_fn", fn_type, None);
    let entry = context.append_basic_block(fn_value, "entry");

    builder.position_at_end(entry);
    // FIXME: Builder segfaults when making build calls with different context
    // as of newer rust versions(late 2018+?). Maybe this isn't actually something
    // you're suppose to do in LLVM and LTO(?) has made it a more prominent issue?
    // builder.build_unreachable();

    // assert_eq!(*module.print_to_string(), *CString::new("; ModuleID = \'my_mod\'\nsource_filename = \"my_mod\"\n\ndefine void @my_fn() {\nentry:\n  unreachable\n}\n").unwrap());

    // 2nd Context drops fine
    // Builder drops fine
}

#[test]
fn test_vector_convert_ops() {
    let context = Context::create();
    let module = context.create_module("test");
    let int8_vec_type = context.i8_type().vec_type(3);
    let int32_vec_type = context.i32_type().vec_type(3);
    let float32_vec_type = context.f32_type().vec_type(3);
    let float16_vec_type = context.f16_type().vec_type(3);

    // Here we're building a function that takes in a <3 x i8> and returns it casted to and from a <3 x i32>
    // Casting to and from means we can ensure the cast build functions return a vector when one is provided.
    let fn_type = int32_vec_type.fn_type(&[int8_vec_type.into()], false);
    let fn_value = module.add_function("test_int_vec_cast", fn_type, None);
    let entry = context.append_basic_block(fn_value, "entry");
    let builder = context.create_builder();

    builder.position_at_end(entry);
    let in_vec = fn_value.get_first_param().unwrap().into_vector_value();
    let casted_vec = builder.build_int_cast(in_vec, int32_vec_type, "casted_vec");
    let _uncasted_vec = builder.build_int_cast(casted_vec, int8_vec_type, "uncasted_vec");
    builder.build_return(Some(&casted_vec));
    assert!(fn_value.verify(true));

    // Here we're building a function that takes in a <3 x f32> and returns it casted to and from a <3 x f16>
    let fn_type = float16_vec_type.fn_type(&[float32_vec_type.into()], false);
    let fn_value = module.add_function("test_float_vec_cast", fn_type, None);
    let entry = context.append_basic_block(fn_value, "entry");
    let builder = context.create_builder();

    builder.position_at_end(entry);
    let in_vec = fn_value.get_first_param().unwrap().into_vector_value();
    let casted_vec = builder.build_float_cast(in_vec, float16_vec_type, "casted_vec");
    let _uncasted_vec = builder.build_float_cast(casted_vec, float32_vec_type, "uncasted_vec");
    builder.build_return(Some(&casted_vec));
    assert!(fn_value.verify(true));

    // Here we're building a function that takes in a <3 x f32> and returns it casted to and from a <3 x i32>
    let fn_type = int32_vec_type.fn_type(&[float32_vec_type.into()], false);
    let fn_value = module.add_function("test_float_to_int_vec_cast", fn_type, None);
    let entry = context.append_basic_block(fn_value, "entry");
    let builder = context.create_builder();

    builder.position_at_end(entry);
    let in_vec = fn_value.get_first_param().unwrap().into_vector_value();
    let casted_vec = builder.build_float_to_signed_int(in_vec, int32_vec_type, "casted_vec");
    let _uncasted_vec = builder.build_signed_int_to_float(casted_vec, float32_vec_type, "uncasted_vec");
    builder.build_return(Some(&casted_vec));
    assert!(fn_value.verify(true));
}

#[llvm_versions(8.0..=latest)]
#[test]
fn test_vector_convert_ops_respect_target_signedness() {
    let context = Context::create();
    let module = context.create_module("test");
    let int8_vec_type = context.i8_type().vec_type(3);

    // Here we're building a function that takes in a <3 x i8> (signed) and returns it casted to and from a <3 x i8> (unsigned)
    let fn_type = int8_vec_type.fn_type(&[int8_vec_type.into()], false);
    let fn_value = module.add_function("test_int_vec_cast", fn_type, None);
    let entry = context.append_basic_block(fn_value, "entry");
    let builder = context.create_builder();

    builder.position_at_end(entry);
    let in_vec = fn_value.get_first_param().unwrap().into_vector_value();
    let casted_vec = builder.build_int_cast_sign_flag(in_vec, int8_vec_type, true, "casted_vec");
    let _uncasted_vec = builder.build_int_cast_sign_flag(casted_vec, int8_vec_type, true, "uncasted_vec");
    builder.build_return(Some(&casted_vec));

    assert!(fn_value.verify(true));
}

#[test]
fn test_vector_binary_ops() {
    let context = Context::create();
    let module = context.create_module("test");
    let int32_vec_type = context.i32_type().vec_type(2);
    let float32_vec_type = context.f32_type().vec_type(2);
    let bool_vec_type = context.bool_type().vec_type(2);

    // Here we're building a function that takes in three <2 x i32>s and returns them added together as a <2 x i32>
    let fn_type = int32_vec_type.fn_type(
        &[int32_vec_type.into(), int32_vec_type.into(), int32_vec_type.into()],
        false,
    );
    let fn_value = module.add_function("test_int_vec_add", fn_type, None);
    let entry = context.append_basic_block(fn_value, "entry");
    let builder = context.create_builder();

    builder.position_at_end(entry);
    let p1_vec = fn_value.get_first_param().unwrap().into_vector_value();
    let p2_vec = fn_value.get_nth_param(1).unwrap().into_vector_value();
    let p3_vec = fn_value.get_nth_param(2).unwrap().into_vector_value();
    let added_vec = builder.build_int_add(p1_vec, p2_vec, "added_vec");
    let added_vec = builder.build_int_add(added_vec, p3_vec, "added_vec");
    builder.build_return(Some(&added_vec));
    assert!(fn_value.verify(true));

    // Here we're building a function that takes in three <2 x f32>s and returns x * y / z as an
    // <2 x f32>
    let fn_type = float32_vec_type.fn_type(
        &[
            float32_vec_type.into(),
            float32_vec_type.into(),
            float32_vec_type.into(),
        ],
        false,
    );
    let fn_value = module.add_function("test_float_vec_mul", fn_type, None);
    let entry = context.append_basic_block(fn_value, "entry");
    let builder = context.create_builder();

    builder.position_at_end(entry);
    let p1_vec = fn_value.get_first_param().unwrap().into_vector_value();
    let p2_vec = fn_value.get_nth_param(1).unwrap().into_vector_value();
    let p3_vec = fn_value.get_nth_param(2).unwrap().into_vector_value();
    let multiplied_vec = builder.build_float_mul(p1_vec, p2_vec, "multipled_vec");
    let divided_vec = builder.build_float_div(multiplied_vec, p3_vec, "divided_vec");
    builder.build_return(Some(&divided_vec));
    assert!(fn_value.verify(true));

    // Here we're building a function that takes two <2 x f32>s and a <2 x bool> and returns (x < y) * z
    // as a <2 x bool>
    let fn_type = bool_vec_type.fn_type(
        &[float32_vec_type.into(), float32_vec_type.into(), bool_vec_type.into()],
        false,
    );
    let fn_value = module.add_function("test_float_vec_compare", fn_type, None);
    let entry = context.append_basic_block(fn_value, "entry");
    let builder = context.create_builder();

    builder.position_at_end(entry);
    let p1_vec = fn_value.get_first_param().unwrap().into_vector_value();
    let p2_vec = fn_value.get_nth_param(1).unwrap().into_vector_value();
    let p3_vec = fn_value.get_nth_param(2).unwrap().into_vector_value();
    let compared_vec = builder.build_float_compare(inkwell::FloatPredicate::OLT, p1_vec, p2_vec, "compared_vec");
    let multiplied_vec = builder.build_int_mul(compared_vec, p3_vec, "multiplied_vec");
    builder.build_return(Some(&multiplied_vec));
    assert!(fn_value.verify(true));
}

#[test]
fn test_vector_pointer_ops() {
    let context = Context::create();
    let module = context.create_module("test");
    let int32_vec_type = context.i32_type().vec_type(4);
<<<<<<< HEAD
    let i8_ptr_vec_type = context.i8_type().ptr_type(AddressSpace::Zero).vec_type(4);
=======
    let i8_ptr_vec_type = context.i8_type().ptr_type(AddressSpace::default()).vec_type(4);
>>>>>>> 3c5d7706
    let bool_vec_type = context.bool_type().vec_type(4);

    // Here we're building a function that takes a <4 x i32>, converts it to a <4 x i8*> and returns a
    // <4 x bool> if the pointer is null
    let fn_type = bool_vec_type.fn_type(&[int32_vec_type.into()], false);
    let fn_value = module.add_function("test_ptr_null", fn_type, None);
    let entry = context.append_basic_block(fn_value, "entry");
    let builder = context.create_builder();

    builder.position_at_end(entry);
    let in_vec = fn_value.get_first_param().unwrap().into_vector_value();
    let ptr_vec = builder.build_int_to_ptr(in_vec, i8_ptr_vec_type, "ptr_vec");
    let is_null_vec = builder.build_is_null(ptr_vec, "is_null_vec");
    builder.build_return(Some(&is_null_vec));
    assert!(fn_value.verify(true));
}

#[test]
fn test_insert_value() {
    let context = Context::create();
    let module = context.create_module("av");
    let void_type = context.void_type();
    let f32_type = context.f32_type();
    let i32_type = context.i32_type();
    let struct_type = context.struct_type(&[i32_type.into(), f32_type.into()], false);
    let array_type = i32_type.array_type(3);
    let fn_type = void_type.fn_type(&[], false);
    let fn_value = module.add_function("av_fn", fn_type, None);
    let builder = context.create_builder();
    let entry = context.append_basic_block(fn_value, "entry");

    builder.position_at_end(entry);

    let array_alloca = builder.build_alloca(array_type, "array_alloca");
    #[cfg(not(feature = "llvm15-0"))]
    let array = builder.build_load(array_alloca, "array_load").into_array_value();
    #[cfg(feature = "llvm15-0")]
    let array = builder
        .build_load(array_type, array_alloca, "array_load")
        .into_array_value();
    let const_int1 = i32_type.const_int(2, false);
    let const_int2 = i32_type.const_int(5, false);
    let const_int3 = i32_type.const_int(6, false);
    let const_float = f32_type.const_float(3.14);

    assert!(builder
        .build_insert_value(array, const_int1, 0, "insert")
        .unwrap()
        .is_array_value());
    assert!(builder
        .build_insert_value(array, const_int2, 1, "insert")
        .unwrap()
        .is_array_value());
    assert!(builder
        .build_insert_value(array, const_int3, 2, "insert")
        .unwrap()
        .is_array_value());
    assert!(builder.build_insert_value(array, const_int3, 3, "insert").is_none());
    assert!(builder.build_insert_value(array, const_int3, 4, "insert").is_none());

    assert!(builder.build_extract_value(array, 0, "extract").unwrap().is_int_value());
    assert!(builder.build_extract_value(array, 1, "extract").unwrap().is_int_value());
    assert!(builder.build_extract_value(array, 2, "extract").unwrap().is_int_value());
    assert!(builder.build_extract_value(array, 3, "extract").is_none());

    let struct_alloca = builder.build_alloca(struct_type, "struct_alloca");
    #[cfg(not(feature = "llvm15-0"))]
    let struct_value = builder.build_load(struct_alloca, "struct_load").into_struct_value();
    #[cfg(feature = "llvm15-0")]
    let struct_value = builder
        .build_load(struct_type, struct_alloca, "struct_load")
        .into_struct_value();

    assert!(builder
        .build_insert_value(struct_value, const_int2, 0, "insert")
        .unwrap()
        .is_struct_value());
    assert!(builder
        .build_insert_value(struct_value, const_float, 1, "insert")
        .unwrap()
        .is_struct_value());
    assert!(builder
        .build_insert_value(struct_value, const_float, 2, "insert")
        .is_none());
    assert!(builder
        .build_insert_value(struct_value, const_float, 3, "insert")
        .is_none());

    assert!(builder
        .build_extract_value(struct_value, 0, "extract")
        .unwrap()
        .is_int_value());
    assert!(builder
        .build_extract_value(struct_value, 1, "extract")
        .unwrap()
        .is_float_value());
    assert!(builder.build_extract_value(struct_value, 2, "extract").is_none());
    assert!(builder.build_extract_value(struct_value, 3, "extract").is_none());

    builder.build_return(None);

    assert!(module.verify().is_ok());
}

fn is_alignment_ok(align: u32) -> bool {
    // This replicates the assertions LLVM runs.
    //
    // See https://github.com/TheDan64/inkwell/issues/168
    align > 0 && align.is_power_of_two() && (align as f64).log2() < 64.0
}

#[llvm_versions(8.0..=latest)]
#[test]
fn test_alignment_bytes() {
    let verify_alignment = |alignment: u32| {
        let context = Context::create();
        let module = context.create_module("av");
        let result = run_memcpy_on(&context, &module, alignment);

        if is_alignment_ok(alignment) {
            assert!(
                result.is_ok() && module.verify().is_ok(),
                "alignment of {} was a power of 2 under 2^64, but did not verify for memcpy.",
                alignment
            );
        } else {
            assert!(result.is_err(), "alignment of {} was a power of 2 under 2^64, yet verification passed for memcpy when it should not have.", alignment);
        }

        let result = run_memmove_on(&context, &module, alignment);

        if is_alignment_ok(alignment) {
            assert!(
                result.is_ok() && module.verify().is_ok(),
                "alignment of {} was a power of 2 under 2^64, but did not verify for memmove.",
                alignment
            );
        } else {
            assert!(result.is_err(), "alignment of {} was a power of 2 under 2^64, yet verification passed for memmove when it should not have.", alignment);
        }
    };

    for alignment in 0..32 {
        verify_alignment(alignment);
    }

    verify_alignment(u32::max_value());
}

#[llvm_versions(8.0..=latest)]
fn run_memcpy_on<'ctx>(
    context: &'ctx Context,
    module: &inkwell::module::Module<'ctx>,
    alignment: u32,
) -> Result<(), &'static str> {
    let i32_type = context.i32_type();
    let i64_type = context.i64_type();
    let array_len = 4;
<<<<<<< HEAD
    let fn_type = i32_type.ptr_type(AddressSpace::Zero).fn_type(&[], false);
=======
    let fn_type = i32_type.ptr_type(AddressSpace::default()).fn_type(&[], false);
>>>>>>> 3c5d7706
    let fn_value = module.add_function("test_fn", fn_type, None);
    let builder = context.create_builder();
    let entry = context.append_basic_block(fn_value, "entry");

    builder.position_at_end(entry);

    let len_value = i64_type.const_int(array_len as u64, false);
    let element_type = i32_type;
    let array_type = element_type.array_type(array_len as u32);
    let array_ptr = builder.build_array_malloc(i32_type, len_value, "array_ptr").unwrap();

    // Initialize the array with the values [1, 2, 3, 4]
    for index in 0..4 {
        let index_val = i32_type.const_int(index, false);
        #[cfg(not(feature = "llvm15-0"))]
        let elem_ptr = unsafe { builder.build_in_bounds_gep(array_ptr, &[index_val], "index") };
        #[cfg(feature = "llvm15-0")]
        let elem_ptr = unsafe { builder.build_in_bounds_gep(element_type, array_ptr, &[index_val], "index") };
        let int_val = i32_type.const_int(index + 1, false);

        builder.build_store(elem_ptr, int_val);
    }

    // Memcpy the first half of the array over the second half of the array.
    let elems_to_copy = 2;
    let bytes_to_copy = elems_to_copy * std::mem::size_of::<i32>();
    let size_val = i64_type.const_int(bytes_to_copy as u64, false);
    let index_val = i32_type.const_int(2, false);
    #[cfg(not(feature = "llvm15-0"))]
    let dest_ptr = unsafe { builder.build_in_bounds_gep(array_ptr, &[index_val], "index") };
    #[cfg(feature = "llvm15-0")]
    let dest_ptr = unsafe { builder.build_in_bounds_gep(element_type, array_ptr, &[index_val], "index") };

    builder.build_memcpy(dest_ptr, alignment, array_ptr, alignment, size_val)?;

    builder.build_return(Some(&array_ptr));

    Ok(())
}

#[llvm_versions(8.0..=latest)]
#[test]
fn test_memcpy() {
    // 1. Allocate an array with a few elements.
    // 2. Memcpy from the first half of the array to the second half.
    // 3. Run the code in an execution engine and verify the array's contents.
    let context = Context::create();
    let module = context.create_module("av");

    assert!(run_memcpy_on(&context, &module, 8).is_ok());

    // Verify the module
    if let Err(errors) = module.verify() {
        panic!("Errors defining module: {:?}", errors);
    }

    let execution_engine = module.create_jit_execution_engine(OptimizationLevel::None).unwrap();

    unsafe {
        let func = execution_engine
            .get_function::<unsafe extern "C" fn() -> *const i32>("test_fn")
            .unwrap();
        let actual: &[i32] = std::slice::from_raw_parts(func.call(), 4);

        assert_eq!(&[1, 2, 1, 2], actual);
    }
}

#[llvm_versions(8.0..=latest)]
fn run_memmove_on<'ctx>(
    context: &'ctx Context,
    module: &inkwell::module::Module<'ctx>,
    alignment: u32,
) -> Result<(), &'static str> {
    let i32_type = context.i32_type();
    let i64_type = context.i64_type();
    let array_len = 4;
<<<<<<< HEAD
    let fn_type = i32_type.ptr_type(AddressSpace::Zero).fn_type(&[], false);
=======
    let fn_type = i32_type.ptr_type(AddressSpace::default()).fn_type(&[], false);
>>>>>>> 3c5d7706
    let fn_value = module.add_function("test_fn", fn_type, None);
    let builder = context.create_builder();
    let entry = context.append_basic_block(fn_value, "entry");

    builder.position_at_end(entry);

    let len_value = i64_type.const_int(array_len as u64, false);
    let element_type = i32_type;
    let array_type = element_type.array_type(array_len as u32);
    let array_ptr = builder.build_array_malloc(i32_type, len_value, "array_ptr").unwrap();

    // Initialize the array with the values [1, 2, 3, 4]
    for index in 0..4 {
        let index_val = i32_type.const_int(index, false);
        #[cfg(not(feature = "llvm15-0"))]
        let elem_ptr = unsafe { builder.build_in_bounds_gep(array_ptr, &[index_val], "index") };
        #[cfg(feature = "llvm15-0")]
        let elem_ptr = unsafe { builder.build_in_bounds_gep(element_type, array_ptr, &[index_val], "index") };
        let int_val = i32_type.const_int(index + 1, false);

        builder.build_store(elem_ptr, int_val);
    }

    // Memcpy the first half of the array over the second half of the array.
    let elems_to_copy = 2;
    let bytes_to_copy = elems_to_copy * std::mem::size_of::<i32>();
    let size_val = i64_type.const_int(bytes_to_copy as u64, false);
    let index_val = i32_type.const_int(2, false);
    #[cfg(not(feature = "llvm15-0"))]
    let dest_ptr = unsafe { builder.build_in_bounds_gep(array_ptr, &[index_val], "index") };
    #[cfg(feature = "llvm15-0")]
    let dest_ptr = unsafe { builder.build_in_bounds_gep(element_type, array_ptr, &[index_val], "index") };

    builder.build_memmove(dest_ptr, alignment, array_ptr, alignment, size_val)?;

    builder.build_return(Some(&array_ptr));

    Ok(())
}

#[llvm_versions(8.0..=latest)]
#[test]
fn test_memmove() {
    // 1. Allocate an array with a few elements.
    // 2. Memmove from the first half of the array to the second half.
    // 3. Run the code in an execution engine and verify the array's contents.
    let context = Context::create();
    let module = context.create_module("av");

    assert!(run_memmove_on(&context, &module, 8).is_ok());

    // Verify the module
    if let Err(errors) = module.verify() {
        panic!("Errors defining module: {:?}", errors);
    }

    let execution_engine = module.create_jit_execution_engine(OptimizationLevel::None).unwrap();

    unsafe {
        let func = execution_engine
            .get_function::<unsafe extern "C" fn() -> *const i32>("test_fn")
            .unwrap();
        let actual = std::slice::from_raw_parts(func.call(), 4);

        assert_eq!(&[1, 2, 1, 2], actual);
    }
}

#[llvm_versions(8.0..=latest)]
fn run_memset_on<'ctx>(
    context: &'ctx Context,
    module: &inkwell::module::Module<'ctx>,
    alignment: u32,
) -> Result<(), &'static str> {
    let i8_type = context.i8_type();
    let i32_type = context.i32_type();
    let i64_type = context.i64_type();
    let array_len = 4;
<<<<<<< HEAD
    let fn_type = i32_type.ptr_type(AddressSpace::Zero).fn_type(&[], false);
=======
    let fn_type = i32_type.ptr_type(AddressSpace::default()).fn_type(&[], false);
>>>>>>> 3c5d7706
    let fn_value = module.add_function("test_fn", fn_type, None);
    let builder = context.create_builder();
    let entry = context.append_basic_block(fn_value, "entry");

    builder.position_at_end(entry);

    let len_value = i64_type.const_int(array_len as u64, false);
    let element_type = i32_type;
    let array_type = element_type.array_type(array_len as u32);
    let array_ptr = builder.build_array_malloc(i32_type, len_value, "array_ptr").unwrap();

    let elems_to_copy = 2;
    let bytes_to_copy = elems_to_copy * std::mem::size_of::<i32>();
    let size_val = i64_type.const_int(bytes_to_copy as u64, false);
    // Memset the first half of the array as 0
    let val = i8_type.const_zero();
    builder.build_memset(array_ptr, alignment, val, size_val)?;
    // Memset the second half of the array as -1
    let val = i8_type.const_all_ones();
    let index = i32_type.const_int(2, false);
    #[cfg(not(feature = "llvm15-0"))]
    let part_2 = unsafe { builder.build_in_bounds_gep(array_ptr, &[index], "index") };
    #[cfg(feature = "llvm15-0")]
    let part_2 = unsafe { builder.build_in_bounds_gep(element_type, array_ptr, &[index], "index") };
    builder.build_memset(part_2, alignment, val, size_val)?;
    builder.build_return(Some(&array_ptr));

    Ok(())
}

#[llvm_versions(8.0..=latest)]
#[test]
fn test_memset() {
    // 1. Allocate an array with a few elements.
    // 2. Memmove from the first half of the array to the second half.
    // 3. Run the code in an execution engine and verify the array's contents.
    let context = Context::create();
    let module = context.create_module("av");

    assert!(run_memset_on(&context, &module, 8).is_ok());

    // Verify the module
    if let Err(errors) = module.verify() {
        panic!("Errors defining module: {:?}", errors);
    }

    let execution_engine = module.create_jit_execution_engine(OptimizationLevel::None).unwrap();

    unsafe {
        let func = execution_engine
            .get_function::<unsafe extern "C" fn() -> *const i32>("test_fn")
            .unwrap();
        let actual = std::slice::from_raw_parts(func.call(), 4);

        assert_eq!(&[0, 0, -1, -1], actual);
    }
}

#[test]
fn test_bitcast() {
    use inkwell::values::BasicValue;

    let context = Context::create();
    let module = context.create_module("bc");
    let void_type = context.void_type();
    let f32_type = context.f32_type();
    let i32_type = context.i32_type();
    let f64_type = context.f64_type();
    let i64_type = context.i64_type();
<<<<<<< HEAD
    let i32_ptr_type = i32_type.ptr_type(AddressSpace::Zero);
    let i64_ptr_type = i64_type.ptr_type(AddressSpace::Zero);
=======
    let i32_ptr_type = i32_type.ptr_type(AddressSpace::default());
    let i64_ptr_type = i64_type.ptr_type(AddressSpace::default());
>>>>>>> 3c5d7706
    let i32_vec_type = i32_type.vec_type(2);
    let arg_types = [
        i32_type.into(),
        f32_type.into(),
        i32_vec_type.into(),
        i32_ptr_type.into(),
        f64_type.into(),
    ];
    let fn_type = void_type.fn_type(&arg_types, false);
    let fn_value = module.add_function("bc", fn_type, None);
    let builder = context.create_builder();
    let entry = context.append_basic_block(fn_value, "entry");
    let i32_arg = fn_value.get_first_param().unwrap();
    let f32_arg = fn_value.get_nth_param(1).unwrap();
    let i32_vec_arg = fn_value.get_nth_param(2).unwrap();
    let i32_ptr_arg = fn_value.get_nth_param(3).unwrap();
    let f64_arg = fn_value.get_nth_param(4).unwrap();

    builder.position_at_end(entry);

    let cast = builder.build_bitcast(i32_arg, f32_type, "i32tof32");

    builder.build_bitcast(f32_arg, f32_type, "f32tof32");
    builder.build_bitcast(i32_vec_arg, i64_type, "2xi32toi64");
    builder.build_bitcast(i32_ptr_arg, i64_ptr_type, "i32*toi64*");

    builder.build_return(None);

    assert!(module.verify().is_ok(), "{}", module.print_to_string().to_string());

    let first_iv = cast.as_instruction_value().unwrap();

    builder.position_before(&first_iv);
    builder.build_bitcast(f64_arg, i64_type, "f64toi64");

    assert!(module.verify().is_ok());
}

#[test]
fn test_atomicrmw() {
    let context = Context::create();
    let module = context.create_module("rmw");

    let void_type = context.void_type();
    let fn_type = void_type.fn_type(&[], false);
    let fn_value = module.add_function("", fn_type, None);
    let entry = context.append_basic_block(fn_value, "entry");
    let builder = context.create_builder();
    builder.position_at_end(entry);

    let i32_type = context.i32_type();
    let i64_type = context.i64_type();
    let i31_type = context.custom_width_int_type(31);
    let i4_type = context.custom_width_int_type(4);

<<<<<<< HEAD
    let ptr_value = i32_type.ptr_type(AddressSpace::Zero).get_undef();
=======
    let ptr_value = i32_type.ptr_type(AddressSpace::default()).get_undef();
>>>>>>> 3c5d7706
    let zero_value = i32_type.const_zero();
    let result = builder.build_atomicrmw(AtomicRMWBinOp::Add, ptr_value, zero_value, AtomicOrdering::Unordered);
    assert!(result.is_ok());

<<<<<<< HEAD
    #[cfg(not(any(feature = "llvm15-0")))]
    {
        let ptr_value = i64_type.ptr_type(AddressSpace::Zero).get_undef();
        let zero_value = i32_type.const_zero();
        let result = builder.build_atomicrmw(AtomicRMWBinOp::Add, ptr_value, zero_value, AtomicOrdering::Unordered);
        assert!(result.is_err());
    }

    let ptr_value = i31_type.ptr_type(AddressSpace::Zero).get_undef();
=======
    let ptr_value = i64_type.ptr_type(AddressSpace::default()).get_undef();
    let zero_value = i32_type.const_zero();
    let result = builder.build_atomicrmw(AtomicRMWBinOp::Add, ptr_value, zero_value, AtomicOrdering::Unordered);
    assert!(result.is_err());

    let ptr_value = i31_type.ptr_type(AddressSpace::default()).get_undef();
>>>>>>> 3c5d7706
    let zero_value = i31_type.const_zero();
    let result = builder.build_atomicrmw(AtomicRMWBinOp::Add, ptr_value, zero_value, AtomicOrdering::Unordered);
    assert!(result.is_err());

<<<<<<< HEAD
    let ptr_value = i4_type.ptr_type(AddressSpace::Zero).get_undef();
=======
    let ptr_value = i4_type.ptr_type(AddressSpace::default()).get_undef();
>>>>>>> 3c5d7706
    let zero_value = i4_type.const_zero();
    let result = builder.build_atomicrmw(AtomicRMWBinOp::Add, ptr_value, zero_value, AtomicOrdering::Unordered);
    assert!(result.is_err());
}

#[test]
fn test_cmpxchg() {
    let context = Context::create();
    let module = context.create_module("cmpxchg");

    let void_type = context.void_type();
    let fn_type = void_type.fn_type(&[], false);
    let fn_value = module.add_function("", fn_type, None);
    let entry = context.append_basic_block(fn_value, "entry");
    let builder = context.create_builder();
    builder.position_at_end(entry);

    let i32_type = context.i32_type();
    let i64_type = context.i64_type();
<<<<<<< HEAD
    let i32_ptr_type = i32_type.ptr_type(AddressSpace::Zero);
    let i32_ptr_ptr_type = i32_ptr_type.ptr_type(AddressSpace::Zero);
=======
    let i32_ptr_type = i32_type.ptr_type(AddressSpace::default());
    let i32_ptr_ptr_type = i32_ptr_type.ptr_type(AddressSpace::default());
>>>>>>> 3c5d7706

    let ptr_value = i32_ptr_type.get_undef();
    let zero_value = i32_type.const_zero();
    let neg_one_value = i32_type.const_all_ones();
    let result = builder.build_cmpxchg(
        ptr_value,
        zero_value,
        neg_one_value,
        AtomicOrdering::Monotonic,
        AtomicOrdering::Monotonic,
    );
    assert!(result.is_ok());

    let ptr_value = i32_ptr_type.get_undef();
    let zero_value = i32_type.const_zero();
    let neg_one_value = i32_type.const_all_ones();
    let result = builder.build_cmpxchg(
        ptr_value,
        zero_value,
        neg_one_value,
        AtomicOrdering::Unordered,
        AtomicOrdering::Monotonic,
    );
    assert!(result.is_err());

    let ptr_value = i32_ptr_type.get_undef();
    let zero_value = i32_type.const_zero();
    let neg_one_value = i32_type.const_all_ones();
    let result = builder.build_cmpxchg(
        ptr_value,
        zero_value,
        neg_one_value,
        AtomicOrdering::Monotonic,
        AtomicOrdering::Unordered,
    );
    assert!(result.is_err());

    let ptr_value = i32_ptr_type.get_undef();
    let zero_value = i32_type.const_zero();
    let neg_one_value = i32_type.const_all_ones();
    let result = builder.build_cmpxchg(
        ptr_value,
        zero_value,
        neg_one_value,
        AtomicOrdering::Monotonic,
        AtomicOrdering::Release,
    );
    assert!(result.is_err());

    let ptr_value = i32_ptr_type.get_undef();
    let zero_value = i32_type.const_zero();
    let neg_one_value = i32_type.const_all_ones();
    let result = builder.build_cmpxchg(
        ptr_value,
        zero_value,
        neg_one_value,
        AtomicOrdering::Monotonic,
        AtomicOrdering::AcquireRelease,
    );
    assert!(result.is_err());

    let ptr_value = i32_ptr_type.get_undef();
    let zero_value = i32_type.const_zero();
    let neg_one_value = i32_type.const_all_ones();
    let result = builder.build_cmpxchg(
        ptr_value,
        zero_value,
        neg_one_value,
        AtomicOrdering::Monotonic,
        AtomicOrdering::SequentiallyConsistent,
    );
    assert!(result.is_err());

    #[cfg(not(any(feature = "llvm15-0")))]
    {
        let ptr_value = i32_ptr_ptr_type.get_undef();
        let zero_value = i32_type.const_zero();
        let neg_one_value = i32_type.const_all_ones();
        let result = builder.build_cmpxchg(
            ptr_value,
            zero_value,
            neg_one_value,
            AtomicOrdering::Monotonic,
            AtomicOrdering::Monotonic,
        );
        assert!(result.is_err());
    }

    let ptr_value = i32_ptr_type.get_undef();
    let zero_value = i64_type.const_zero();
    let neg_one_value = i32_type.const_all_ones();
    let result = builder.build_cmpxchg(
        ptr_value,
        zero_value,
        neg_one_value,
        AtomicOrdering::Monotonic,
        AtomicOrdering::Monotonic,
    );
    assert!(result.is_err());

    let ptr_value = i32_ptr_type.get_undef();
    let zero_value = i32_type.const_zero();
    let neg_one_value = i64_type.const_all_ones();
    let result = builder.build_cmpxchg(
        ptr_value,
        zero_value,
        neg_one_value,
        AtomicOrdering::Monotonic,
        AtomicOrdering::Monotonic,
    );
    assert!(result.is_err());

    let ptr_value = i32_ptr_ptr_type.get_undef();
    let zero_value = i32_ptr_type.const_zero();
    let neg_one_value = i32_ptr_type.const_zero();
    let result = builder.build_cmpxchg(
        ptr_value,
        zero_value,
        neg_one_value,
        AtomicOrdering::Monotonic,
        AtomicOrdering::Monotonic,
    );
    assert!(result.is_ok());

    #[cfg(not(any(feature = "llvm15-0")))]
    {
        let ptr_value = i32_ptr_type.get_undef();
        let zero_value = i32_ptr_type.const_zero();
        let neg_one_value = i32_ptr_type.const_zero();
        let result = builder.build_cmpxchg(
            ptr_value,
            zero_value,
            neg_one_value,
            AtomicOrdering::Monotonic,
            AtomicOrdering::Monotonic,
        );
        assert!(result.is_err());
    }
}

#[test]
fn test_safe_struct_gep() {
    let context = Context::create();
    let builder = context.create_builder();
    let module = context.create_module("struct_gep");
    let void_type = context.void_type();
    let i32_ty = context.i32_type();
<<<<<<< HEAD
    let i32_ptr_ty = i32_ty.ptr_type(AddressSpace::Zero);
    let field_types = &[i32_ty.into(), i32_ty.into()];
    let struct_ty = context.struct_type(field_types, false);
    let struct_ptr_ty = struct_ty.ptr_type(AddressSpace::Zero);
=======
    let i32_ptr_ty = i32_ty.ptr_type(AddressSpace::default());
    let field_types = &[i32_ty.into(), i32_ty.into()];
    let struct_ty = context.struct_type(field_types, false);
    let struct_ptr_ty = struct_ty.ptr_type(AddressSpace::default());
>>>>>>> 3c5d7706
    let fn_type = void_type.fn_type(&[i32_ptr_ty.into(), struct_ptr_ty.into()], false);
    let fn_value = module.add_function("", fn_type, None);
    let entry = context.append_basic_block(fn_value, "entry");

    builder.position_at_end(entry);

    let i32_ptr = fn_value.get_first_param().unwrap().into_pointer_value();
    let struct_ptr = fn_value.get_last_param().unwrap().into_pointer_value();

    #[cfg(not(feature = "llvm15-0"))]
    {
        assert!(builder.build_struct_gep(i32_ptr, 0, "struct_gep").is_err());
        assert!(builder.build_struct_gep(i32_ptr, 10, "struct_gep").is_err());
        assert!(builder.build_struct_gep(struct_ptr, 0, "struct_gep").is_ok());
        assert!(builder.build_struct_gep(struct_ptr, 1, "struct_gep").is_ok());
        assert!(builder.build_struct_gep(struct_ptr, 2, "struct_gep").is_err());
    }
    #[cfg(feature = "llvm15-0")]
    {
        assert!(builder.build_struct_gep(i32_ty, i32_ptr, 0, "struct_gep").is_err());
        assert!(builder.build_struct_gep(i32_ty, i32_ptr, 10, "struct_gep").is_err());
        assert!(builder.build_struct_gep(struct_ty, struct_ptr, 0, "struct_gep").is_ok());
        assert!(builder.build_struct_gep(struct_ty, struct_ptr, 1, "struct_gep").is_ok());
        assert!(builder
            .build_struct_gep(struct_ty, struct_ptr, 2, "struct_gep")
            .is_err());
    }
}<|MERGE_RESOLUTION|>--- conflicted
+++ resolved
@@ -127,11 +127,7 @@
         };
 
         // type of an exception in C++
-<<<<<<< HEAD
-        let i8_ptr_type = context.i32_type().ptr_type(AddressSpace::Zero);
-=======
         let i8_ptr_type = context.i32_type().ptr_type(AddressSpace::default());
->>>>>>> 3c5d7706
         let i32_type = context.i32_type();
         let exception_type = context.struct_type(&[i8_ptr_type.into(), i32_type.into()], false);
 
@@ -198,11 +194,7 @@
         };
 
         // type of an exception in C++
-<<<<<<< HEAD
-        let i8_ptr_type = context.i32_type().ptr_type(AddressSpace::Zero);
-=======
         let i8_ptr_type = context.i32_type().ptr_type(AddressSpace::default());
->>>>>>> 3c5d7706
         let i32_type = context.i32_type();
         let exception_type = context.struct_type(&[i8_ptr_type.into(), i32_type.into()], false);
 
@@ -273,20 +265,12 @@
         };
 
         // type of an exception in C++
-<<<<<<< HEAD
-        let i8_ptr_type = context.i32_type().ptr_type(AddressSpace::Zero);
-=======
         let i8_ptr_type = context.i32_type().ptr_type(AddressSpace::default());
->>>>>>> 3c5d7706
         let i32_type = context.i32_type();
         let exception_type = context.struct_type(&[i8_ptr_type.into(), i32_type.into()], false);
 
         // link in the C++ type info for the i32 type
-<<<<<<< HEAD
-        let type_info_int = module.add_global(i8_ptr_type, Some(AddressSpace::Zero), "_ZTIi");
-=======
         let type_info_int = module.add_global(i8_ptr_type, Some(AddressSpace::default()), "_ZTIi");
->>>>>>> 3c5d7706
         type_info_int.set_linkage(Linkage::External);
 
         // make the filter landing pad
@@ -324,11 +308,7 @@
     // }
 
     let i8_type = context.i8_type();
-<<<<<<< HEAD
-    let i8_ptr_type = i8_type.ptr_type(AddressSpace::Zero);
-=======
     let i8_ptr_type = i8_type.ptr_type(AddressSpace::default());
->>>>>>> 3c5d7706
     let i64_type = context.i64_type();
     let fn_type = i8_type.fn_type(&[i8_ptr_type.into()], false);
     let neg_one = i8_type.const_all_ones();
@@ -874,11 +854,7 @@
     let context = Context::create();
     let module = context.create_module("test");
     let int32_vec_type = context.i32_type().vec_type(4);
-<<<<<<< HEAD
-    let i8_ptr_vec_type = context.i8_type().ptr_type(AddressSpace::Zero).vec_type(4);
-=======
     let i8_ptr_vec_type = context.i8_type().ptr_type(AddressSpace::default()).vec_type(4);
->>>>>>> 3c5d7706
     let bool_vec_type = context.bool_type().vec_type(4);
 
     // Here we're building a function that takes a <4 x i32>, converts it to a <4 x i8*> and returns a
@@ -1037,11 +1013,7 @@
     let i32_type = context.i32_type();
     let i64_type = context.i64_type();
     let array_len = 4;
-<<<<<<< HEAD
-    let fn_type = i32_type.ptr_type(AddressSpace::Zero).fn_type(&[], false);
-=======
     let fn_type = i32_type.ptr_type(AddressSpace::default()).fn_type(&[], false);
->>>>>>> 3c5d7706
     let fn_value = module.add_function("test_fn", fn_type, None);
     let builder = context.create_builder();
     let entry = context.append_basic_block(fn_value, "entry");
@@ -1119,11 +1091,7 @@
     let i32_type = context.i32_type();
     let i64_type = context.i64_type();
     let array_len = 4;
-<<<<<<< HEAD
-    let fn_type = i32_type.ptr_type(AddressSpace::Zero).fn_type(&[], false);
-=======
     let fn_type = i32_type.ptr_type(AddressSpace::default()).fn_type(&[], false);
->>>>>>> 3c5d7706
     let fn_value = module.add_function("test_fn", fn_type, None);
     let builder = context.create_builder();
     let entry = context.append_basic_block(fn_value, "entry");
@@ -1202,11 +1170,7 @@
     let i32_type = context.i32_type();
     let i64_type = context.i64_type();
     let array_len = 4;
-<<<<<<< HEAD
-    let fn_type = i32_type.ptr_type(AddressSpace::Zero).fn_type(&[], false);
-=======
     let fn_type = i32_type.ptr_type(AddressSpace::default()).fn_type(&[], false);
->>>>>>> 3c5d7706
     let fn_value = module.add_function("test_fn", fn_type, None);
     let builder = context.create_builder();
     let entry = context.append_basic_block(fn_value, "entry");
@@ -1276,13 +1240,8 @@
     let i32_type = context.i32_type();
     let f64_type = context.f64_type();
     let i64_type = context.i64_type();
-<<<<<<< HEAD
-    let i32_ptr_type = i32_type.ptr_type(AddressSpace::Zero);
-    let i64_ptr_type = i64_type.ptr_type(AddressSpace::Zero);
-=======
     let i32_ptr_type = i32_type.ptr_type(AddressSpace::default());
     let i64_ptr_type = i64_type.ptr_type(AddressSpace::default());
->>>>>>> 3c5d7706
     let i32_vec_type = i32_type.vec_type(2);
     let arg_types = [
         i32_type.into(),
@@ -1338,42 +1297,25 @@
     let i31_type = context.custom_width_int_type(31);
     let i4_type = context.custom_width_int_type(4);
 
-<<<<<<< HEAD
-    let ptr_value = i32_type.ptr_type(AddressSpace::Zero).get_undef();
-=======
     let ptr_value = i32_type.ptr_type(AddressSpace::default()).get_undef();
->>>>>>> 3c5d7706
     let zero_value = i32_type.const_zero();
     let result = builder.build_atomicrmw(AtomicRMWBinOp::Add, ptr_value, zero_value, AtomicOrdering::Unordered);
     assert!(result.is_ok());
 
-<<<<<<< HEAD
     #[cfg(not(any(feature = "llvm15-0")))]
     {
-        let ptr_value = i64_type.ptr_type(AddressSpace::Zero).get_undef();
+        let ptr_value = i64_type.ptr_type(AddressSpace::default()).get_undef();
         let zero_value = i32_type.const_zero();
         let result = builder.build_atomicrmw(AtomicRMWBinOp::Add, ptr_value, zero_value, AtomicOrdering::Unordered);
         assert!(result.is_err());
     }
 
-    let ptr_value = i31_type.ptr_type(AddressSpace::Zero).get_undef();
-=======
-    let ptr_value = i64_type.ptr_type(AddressSpace::default()).get_undef();
-    let zero_value = i32_type.const_zero();
-    let result = builder.build_atomicrmw(AtomicRMWBinOp::Add, ptr_value, zero_value, AtomicOrdering::Unordered);
-    assert!(result.is_err());
-
     let ptr_value = i31_type.ptr_type(AddressSpace::default()).get_undef();
->>>>>>> 3c5d7706
     let zero_value = i31_type.const_zero();
     let result = builder.build_atomicrmw(AtomicRMWBinOp::Add, ptr_value, zero_value, AtomicOrdering::Unordered);
     assert!(result.is_err());
 
-<<<<<<< HEAD
-    let ptr_value = i4_type.ptr_type(AddressSpace::Zero).get_undef();
-=======
     let ptr_value = i4_type.ptr_type(AddressSpace::default()).get_undef();
->>>>>>> 3c5d7706
     let zero_value = i4_type.const_zero();
     let result = builder.build_atomicrmw(AtomicRMWBinOp::Add, ptr_value, zero_value, AtomicOrdering::Unordered);
     assert!(result.is_err());
@@ -1393,13 +1335,8 @@
 
     let i32_type = context.i32_type();
     let i64_type = context.i64_type();
-<<<<<<< HEAD
-    let i32_ptr_type = i32_type.ptr_type(AddressSpace::Zero);
-    let i32_ptr_ptr_type = i32_ptr_type.ptr_type(AddressSpace::Zero);
-=======
     let i32_ptr_type = i32_type.ptr_type(AddressSpace::default());
     let i32_ptr_ptr_type = i32_ptr_type.ptr_type(AddressSpace::default());
->>>>>>> 3c5d7706
 
     let ptr_value = i32_ptr_type.get_undef();
     let zero_value = i32_type.const_zero();
@@ -1547,17 +1484,10 @@
     let module = context.create_module("struct_gep");
     let void_type = context.void_type();
     let i32_ty = context.i32_type();
-<<<<<<< HEAD
-    let i32_ptr_ty = i32_ty.ptr_type(AddressSpace::Zero);
-    let field_types = &[i32_ty.into(), i32_ty.into()];
-    let struct_ty = context.struct_type(field_types, false);
-    let struct_ptr_ty = struct_ty.ptr_type(AddressSpace::Zero);
-=======
     let i32_ptr_ty = i32_ty.ptr_type(AddressSpace::default());
     let field_types = &[i32_ty.into(), i32_ty.into()];
     let struct_ty = context.struct_type(field_types, false);
     let struct_ptr_ty = struct_ty.ptr_type(AddressSpace::default());
->>>>>>> 3c5d7706
     let fn_type = void_type.fn_type(&[i32_ptr_ty.into(), struct_ptr_ty.into()], false);
     let fn_value = module.add_function("", fn_type, None);
     let entry = context.append_basic_block(fn_value, "entry");

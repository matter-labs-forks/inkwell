use inkwell::context::Context;
use inkwell::debug_info::{AsDIScope, DIFlags, DIFlagsConstants, DISubprogram, DWARFEmissionKind, DWARFSourceLanguage};
use inkwell::module::FlagBehavior;
use inkwell::values::AnyValue;

#[test]
fn test_smoke() {
    let context = Context::create();
    let module = context.create_module("bin");

    let debug_metadata_version = context.i32_type().const_int(3, false);
    module.add_basic_value_flag("Debug Info Version", FlagBehavior::Warning, debug_metadata_version);
    let builder = context.create_builder();
    let (dibuilder, compile_unit) = module.create_debug_info_builder(
        true,
        DWARFSourceLanguage::C,
        "source_file",
        ".",
        "my llvm compiler frontend",
        false,
        "",
        0,
        "",
        DWARFEmissionKind::Full,
        0,
        false,
        false,
        #[cfg(any(
            feature = "llvm11-0",
            feature = "llvm12-0",
            feature = "llvm13-0",
            feature = "llvm14-0",
            feature = "llvm15-0"
        ))]
        "",
        #[cfg(any(
            feature = "llvm11-0",
            feature = "llvm12-0",
            feature = "llvm13-0",
            feature = "llvm14-0",
            feature = "llvm15-0"
        ))]
        "",
    );

    let ditype = dibuilder
        .create_basic_type(
            "type_name",
            0_u64,
            0x00,
            #[cfg(not(feature = "llvm7-0"))]
            DIFlags::PUBLIC,
        )
        .unwrap();
    let subroutine_type =
        dibuilder.create_subroutine_type(compile_unit.get_file(), Some(ditype.as_type()), &[], DIFlags::PUBLIC);
    let func_scope: DISubprogram<'_> = dibuilder.create_function(
        compile_unit.as_debug_info_scope(),
        "main",
        None,
        compile_unit.get_file(),
        0,
        subroutine_type,
        true,
        true,
        0,
        DIFlags::PUBLIC,
        false,
    );

    let fn_type = context.i64_type().fn_type(&[], false);
    let fn_val = module.add_function("fn_name_str", fn_type, None);
    fn_val.set_subprogram(func_scope);

    let basic_block = context.append_basic_block(fn_val, "entry");
    builder.position_at_end(basic_block);
    builder.build_return(Some(&context.i64_type().const_zero()));

    let lexical_block = dibuilder.create_lexical_block(func_scope.as_debug_info_scope(), compile_unit.get_file(), 0, 0);

    let loc = dibuilder.create_debug_location(&context, 0, 0, lexical_block.as_debug_info_scope(), None);

    #[cfg(any(feature = "llvm7-0", feature = "llvm8-0",))]
    builder.set_current_debug_location(&context, loc);
    #[cfg(not(any(feature = "llvm7-0", feature = "llvm8-0",)))]
    builder.set_current_debug_location(loc);

    dibuilder.finalize();

    assert!(module.verify().is_ok());
}

#[test]
fn test_struct_with_placeholders() {
    let context = Context::create();
    let module = context.create_module("");

    let (dibuilder, compile_unit) = module.create_debug_info_builder(
        true,
        DWARFSourceLanguage::C,
        "source_file",
        ".",
        "my llvm compiler frontend",
        false,
        "",
        0,
        "",
        DWARFEmissionKind::Full,
        0,
        false,
        false,
        #[cfg(any(
            feature = "llvm11-0",
            feature = "llvm12-0",
            feature = "llvm13-0",
            feature = "llvm14-0",
            feature = "llvm15-0"
        ))]
        "",
        #[cfg(any(
            feature = "llvm11-0",
            feature = "llvm12-0",
            feature = "llvm13-0",
            feature = "llvm14-0",
            feature = "llvm15-0"
        ))]
        "",
    );

    // Some byte aligned integer types.
    let i32ty = dibuilder
        .create_basic_type(
            "i32",
            32,
            0x07,
            #[cfg(not(feature = "llvm7-0"))]
            DIFlags::PUBLIC,
        )
        .unwrap();
    let i64ty = dibuilder
        .create_basic_type(
            "i64",
            64,
            0x07,
            #[cfg(not(feature = "llvm7-0"))]
            DIFlags::PUBLIC,
        )
        .unwrap();
    let f32ty = dibuilder
        .create_basic_type(
            "f32",
            32,
            0x04,
            #[cfg(not(feature = "llvm7-0"))]
            DIFlags::PUBLIC,
        )
        .unwrap();
    let f64ty = dibuilder
        .create_basic_type(
            "f64",
            64,
            0x04,
            #[cfg(not(feature = "llvm7-0"))]
            DIFlags::PUBLIC,
        )
        .unwrap();

    let member_sizes = vec![32, 64, 32, 64];
    let member_types = vec![i32ty, i64ty, f32ty, f64ty];
    let member_placeholders = member_types
        .iter()
        .map(|_ty| unsafe { dibuilder.create_placeholder_derived_type(&context) })
        .collect::<Vec<_>>();
    let member_placeholders_as_ditype = member_types.iter().map(|ty| ty.as_type()).collect::<Vec<_>>();

    let structty = dibuilder.create_struct_type(
        compile_unit.get_file().as_debug_info_scope(),
        "",
        compile_unit.get_file(),
        0,
        192,
        8,
        DIFlags::PUBLIC,
        None,
        member_placeholders_as_ditype.as_slice(),
        0,
        None,
        "",
    );

    let mut offset = 0;
    for ((placeholder, ty), size) in member_placeholders
        .iter()
        .zip(member_types.iter())
        .zip(member_sizes.iter())
    {
        let member = dibuilder.create_member_type(
            structty.as_debug_info_scope(),
            "",
            compile_unit.get_file(),
            0,
            *size,
            8,
            offset,
            DIFlags::PUBLIC,
            ty.as_type(),
        );
        unsafe {
            dibuilder.replace_placeholder_derived_type(*placeholder, member);
        }
        offset += size;
    }

    dibuilder.finalize();

    assert!(module.verify().is_ok());
}

#[test]
fn test_no_explicit_finalize() {
    let context = Context::create();
    let module = context.create_module("");

    let (dibuilder, _compile_unit) = module.create_debug_info_builder(
        true,
        DWARFSourceLanguage::C,
        "source_file",
        ".",
        "my llvm compiler frontend",
        false,
        "",
        0,
        "",
        DWARFEmissionKind::Full,
        0,
        false,
        false,
        #[cfg(any(
            feature = "llvm11-0",
            feature = "llvm12-0",
            feature = "llvm13-0",
            feature = "llvm14-0",
            feature = "llvm15-0"
        ))]
        "",
        #[cfg(any(
            feature = "llvm11-0",
            feature = "llvm12-0",
            feature = "llvm13-0",
            feature = "llvm14-0",
            feature = "llvm15-0"
        ))]
        "",
    );

    drop(dibuilder);

    assert!(module.verify().is_ok());
}

#[llvm_versions(8.0..=latest)]
#[test]
fn test_replacing_placeholder_with_placeholder() {
    let context = Context::create();
    let module = context.create_module("");

    let (dibuilder, compile_unit) = module.create_debug_info_builder(
        true,
        DWARFSourceLanguage::C,
        "source_file",
        ".",
        "my llvm compiler frontend",
        false,
        "",
        0,
        "",
        DWARFEmissionKind::Full,
        0,
        false,
        false,
        #[cfg(any(
            feature = "llvm11-0",
            feature = "llvm12-0",
            feature = "llvm13-0",
            feature = "llvm14-0",
            feature = "llvm15-0"
        ))]
        "",
        #[cfg(any(
            feature = "llvm11-0",
            feature = "llvm12-0",
            feature = "llvm13-0",
            feature = "llvm14-0",
            feature = "llvm15-0"
        ))]
        "",
    );

    let i32ty = dibuilder.create_basic_type("i32", 32, 0x07, DIFlags::PUBLIC).unwrap();
    let typedefty = dibuilder.create_typedef(
        i32ty.as_type(),
        "",
        compile_unit.get_file(),
        0,
        compile_unit.get_file().as_debug_info_scope(),
        #[cfg(not(any(feature = "llvm8-0", feature = "llvm9-0")))]
        32,
    );

    unsafe {
        let ph1 = dibuilder.create_placeholder_derived_type(&context);
        let ph2 = dibuilder.create_placeholder_derived_type(&context);

        dibuilder.replace_placeholder_derived_type(ph2, ph1);
        dibuilder.replace_placeholder_derived_type(ph1, typedefty);
    }
}

#[test]
fn test_anonymous_basic_type() {
    let context = Context::create();
    let module = context.create_module("bin");

    let (dibuilder, _compile_unit) = module.create_debug_info_builder(
        true,
        DWARFSourceLanguage::C,
        "source_file",
        ".",
        "my llvm compiler frontend",
        false,
        "",
        0,
        "",
        DWARFEmissionKind::Full,
        0,
        false,
        false,
        #[cfg(any(
            feature = "llvm11-0",
            feature = "llvm12-0",
            feature = "llvm13-0",
            feature = "llvm14-0",
            feature = "llvm15-0"
        ))]
        "",
        #[cfg(any(
            feature = "llvm11-0",
            feature = "llvm12-0",
            feature = "llvm13-0",
            feature = "llvm14-0",
            feature = "llvm15-0"
        ))]
        "",
    );

    assert_eq!(
        dibuilder.create_basic_type(
            "",
            0_u64,
            0x00,
            #[cfg(not(feature = "llvm7-0"))]
            DIFlags::ZERO
        ),
        Err("basic types must have names")
    );
}

#[llvm_versions(8.0..=latest)]
#[test]
fn test_global_expressions() {
    let context = Context::create();
    let module = context.create_module("bin");

    let (dibuilder, compile_unit) = module.create_debug_info_builder(
        true,
        DWARFSourceLanguage::C,
        "source_file",
        ".",
        "my llvm compiler frontend",
        false,
        "",
        0,
        "",
        DWARFEmissionKind::Full,
        0,
        false,
        false,
        #[cfg(any(
            feature = "llvm11-0",
            feature = "llvm12-0",
            feature = "llvm13-0",
            feature = "llvm14-0",
            feature = "llvm15-0"
        ))]
        "",
        #[cfg(any(
            feature = "llvm11-0",
            feature = "llvm12-0",
            feature = "llvm13-0",
            feature = "llvm14-0",
            feature = "llvm15-0"
        ))]
        "",
    );

    let di_type = dibuilder.create_basic_type("type_name", 0_u64, 0x00, DIFlags::ZERO);
<<<<<<< HEAD
    let gv = module.add_global(context.i64_type(), Some(inkwell::AddressSpace::One), "gv");
=======
    let gv = module.add_global(context.i64_type(), Some(inkwell::AddressSpace::from(1u16)), "gv");
>>>>>>> 3c5d7706

    let const_v = dibuilder.create_constant_expression(10);

    let gv_debug = dibuilder.create_global_variable_expression(
        compile_unit.as_debug_info_scope(),
        "gv",
        "",
        compile_unit.get_file(),
        1,
        di_type.unwrap().as_type(),
        true,
        Some(const_v),
        None,
        8,
    );

    let metadata = context.metadata_node(&[gv_debug.as_metadata_value(&context).into()]);

    gv.set_metadata(metadata, 0);

    // TODO: Metadata set on the global values cannot be retrieved using the C api,
    // therefore, it's currently not possible to test that the data was set without generating the IR
    assert!(
        gv.print_to_string().to_string().contains("!dbg"),
        "expected !dbg but generated gv was {}",
        gv.print_to_string()
    );
}

#[test]
fn test_pointer_types() {
    let context = Context::create();
    let module = context.create_module("bin");

    let (dibuilder, _) = module.create_debug_info_builder(
        true,
        DWARFSourceLanguage::C,
        "source_file",
        ".",
        "my llvm compiler frontend",
        false,
        "",
        0,
        "",
        DWARFEmissionKind::Full,
        0,
        false,
        false,
        #[cfg(any(
            feature = "llvm11-0",
            feature = "llvm12-0",
            feature = "llvm13-0",
            feature = "llvm14-0",
            feature = "llvm15-0"
        ))]
        "",
        #[cfg(any(
            feature = "llvm11-0",
            feature = "llvm12-0",
            feature = "llvm13-0",
            feature = "llvm14-0",
            feature = "llvm15-0"
        ))]
        "",
    );

    let di_type = dibuilder
        .create_basic_type(
            "type_name",
            8_u64,
            0x00,
            #[cfg(not(feature = "llvm7-0"))]
            DIFlags::ZERO,
        )
        .unwrap()
        .as_type();

    //Smoke test that the pointer gets created
<<<<<<< HEAD
    dibuilder.create_pointer_type("pointer_name", di_type, 64, 64, inkwell::AddressSpace::One);
=======
    dibuilder.create_pointer_type("pointer_name", di_type, 64, 64, inkwell::AddressSpace::from(1u16));
>>>>>>> 3c5d7706
}

#[test]
fn test_reference_types() {
    let context = Context::create();
    let module = context.create_module("bin");

    let (dibuilder, _) = module.create_debug_info_builder(
        true,
        DWARFSourceLanguage::C,
        "source_file",
        ".",
        "my llvm compiler frontend",
        false,
        "",
        0,
        "",
        DWARFEmissionKind::Full,
        0,
        false,
        false,
        #[cfg(any(
            feature = "llvm11-0",
            feature = "llvm12-0",
            feature = "llvm13-0",
            feature = "llvm14-0",
            feature = "llvm15-0"
        ))]
        "",
        #[cfg(any(
            feature = "llvm11-0",
            feature = "llvm12-0",
            feature = "llvm13-0",
            feature = "llvm14-0",
            feature = "llvm15-0"
        ))]
        "",
    );

    let di_type = dibuilder
        .create_basic_type(
            "type_name",
            8_u64,
            0x00,
            #[cfg(not(feature = "llvm7-0"))]
            DIFlags::ZERO,
        )
        .unwrap()
        .as_type();

    //Smoke test that the pointer gets created
    dibuilder.create_reference_type(di_type, 0x1000);
}

#[test]
fn test_array_type() {
    let context = Context::create();
    let module = context.create_module("bin");

    let (dibuilder, _) = module.create_debug_info_builder(
        true,
        DWARFSourceLanguage::C,
        "source_file",
        ".",
        "my llvm compiler frontend",
        false,
        "",
        0,
        "",
        DWARFEmissionKind::Full,
        0,
        false,
        false,
        #[cfg(any(
            feature = "llvm11-0",
            feature = "llvm12-0",
            feature = "llvm13-0",
            feature = "llvm14-0",
            feature = "llvm15-0"
        ))]
        "",
        #[cfg(any(
            feature = "llvm11-0",
            feature = "llvm12-0",
            feature = "llvm13-0",
            feature = "llvm14-0",
            feature = "llvm15-0"
        ))]
        "",
    );

    let di_type = dibuilder
        .create_basic_type(
            "type_name",
            8_u64,
            0x00,
            #[cfg(not(feature = "llvm7-0"))]
            DIFlags::ZERO,
        )
        .unwrap()
        .as_type();

    //Smoke test that the array gets created
    dibuilder.create_array_type(di_type, 160, 64, &[(0..20)]);

    dibuilder.create_array_type(di_type, 160, 64, &[(0..20), (-1..30), (20..55)]);
}<|MERGE_RESOLUTION|>--- conflicted
+++ resolved
@@ -404,11 +404,7 @@
     );
 
     let di_type = dibuilder.create_basic_type("type_name", 0_u64, 0x00, DIFlags::ZERO);
-<<<<<<< HEAD
-    let gv = module.add_global(context.i64_type(), Some(inkwell::AddressSpace::One), "gv");
-=======
     let gv = module.add_global(context.i64_type(), Some(inkwell::AddressSpace::from(1u16)), "gv");
->>>>>>> 3c5d7706
 
     let const_v = dibuilder.create_constant_expression(10);
 
@@ -487,11 +483,7 @@
         .as_type();
 
     //Smoke test that the pointer gets created
-<<<<<<< HEAD
-    dibuilder.create_pointer_type("pointer_name", di_type, 64, 64, inkwell::AddressSpace::One);
-=======
     dibuilder.create_pointer_type("pointer_name", di_type, 64, 64, inkwell::AddressSpace::from(1u16));
->>>>>>> 3c5d7706
 }
 
 #[test]

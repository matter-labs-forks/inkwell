use llvm_sys::core::{
    LLVMConstAllOnes, LLVMConstArray, LLVMConstInt, LLVMConstIntOfArbitraryPrecision, LLVMConstIntOfStringAndSize,
    LLVMGetIntTypeWidth,
};
use llvm_sys::execution_engine::LLVMCreateGenericValueOfInt;
use llvm_sys::prelude::{LLVMTypeRef, LLVMValueRef};

use crate::context::ContextRef;
use crate::support::LLVMString;
use crate::types::traits::AsTypeRef;
use crate::types::{ArrayType, FunctionType, PointerType, Type, VectorType};
use crate::values::{ArrayValue, AsValueRef, GenericValue, IntValue};
use crate::AddressSpace;

use crate::types::enums::BasicMetadataTypeEnum;
use std::convert::TryFrom;
use std::fmt::{self, Display};

/// How to interpret a string or digits used to construct an integer constant.
#[derive(Clone, Copy, Debug, Eq, Hash, PartialEq)]
pub enum StringRadix {
    /// Binary 0 or 1
    Binary = 2,
    /// Octal 0-7
    Octal = 8,
    /// Decimal 0-9
    Decimal = 10,
    /// Hexadecimal with upper or lowercase letters up to F.
    Hexadecimal = 16,
    /// Alphanumeric, 0-9 and all 26 letters in upper or lowercase.
    Alphanumeric = 36,
}

impl TryFrom<u8> for StringRadix {
    type Error = ();

    fn try_from(value: u8) -> Result<Self, Self::Error> {
        match value {
            2 => Ok(StringRadix::Binary),
            8 => Ok(StringRadix::Octal),
            10 => Ok(StringRadix::Decimal),
            16 => Ok(StringRadix::Hexadecimal),
            36 => Ok(StringRadix::Alphanumeric),
            _ => Err(()),
        }
    }
}

impl StringRadix {
    /// Is the string valid for the given radix?
    pub fn matches_str(&self, slice: &str) -> bool {
        // drop 1 optional + or -
        let slice = slice.strip_prefix(|c| c == '+' || c == '-').unwrap_or(slice);

        // there must be at least 1 actual digit
        if slice.is_empty() {
            return false;
        }

        // and all digits must be in the radix' character set
        let mut it = slice.chars();
        match self {
            StringRadix::Binary => it.all(|c| matches!(c, '0'..='1')),
            StringRadix::Octal => it.all(|c| matches!(c, '0'..='7')),
            StringRadix::Decimal => it.all(|c| matches!(c, '0'..='9')),
            StringRadix::Hexadecimal => it.all(|c| matches!(c, '0'..='9' | 'a'..='f' | 'A'..='F')),
            StringRadix::Alphanumeric => it.all(|c| matches!(c, '0'..='9' | 'a'..='z' | 'A'..='Z')),
        }
    }
}

/// An `IntType` is the type of an integer constant or variable.
#[derive(Debug, PartialEq, Eq, Clone, Copy)]
pub struct IntType<'ctx> {
    int_type: Type<'ctx>,
}

impl<'ctx> IntType<'ctx> {
    /// Create `IntType` from [`LLVMTypeRef`]
    ///
    /// # Safety
    /// Undefined behavior, if referenced type isn't int type
    pub unsafe fn new(int_type: LLVMTypeRef) -> Self {
        assert!(!int_type.is_null());

        IntType {
            int_type: Type::new(int_type),
        }
    }

    /// Creates an `IntValue` repesenting a constant value of this `IntType`. It will be automatically assigned this `IntType`'s `Context`.
    ///
    /// # Example
    /// ```no_run
    /// use inkwell::context::Context;
    ///
    /// // Local Context
    /// let context = Context::create();
    /// let i32_type = context.i32_type();
    /// let i32_value = i32_type.const_int(42, false);
    /// ```
    // TODOC: Maybe better explain sign extension
    pub fn const_int(self, value: u64, sign_extend: bool) -> IntValue<'ctx> {
        unsafe { IntValue::new(LLVMConstInt(self.as_type_ref(), value, sign_extend as i32)) }
    }

    /// Create an `IntValue` from a string and radix. LLVM provides no error handling here,
    /// so this may produce unexpected results and should not be relied upon for validation.
    ///
    /// # Example
    ///
    /// ```no_run
    /// use std::convert::TryFrom;
    ///
    /// use inkwell::context::Context;
    /// use inkwell::types::StringRadix;
    /// use inkwell::values::AnyValue;
    ///
    /// let context = Context::create();
    /// let i8_type = context.i8_type();
    /// let i8_val = i8_type.const_int_from_string("0121", StringRadix::Decimal).unwrap();
    ///
    /// assert_eq!(i8_val.print_to_string().to_string(), "i8 121");
    ///
    /// let i8_val = i8_type.const_int_from_string("0121", StringRadix::try_from(10).unwrap()).unwrap();
    ///
    /// assert_eq!(i8_val.print_to_string().to_string(), "i8 16");
    ///
    /// let i8_val = i8_type.const_int_from_string("0121", StringRadix::Binary);
    /// assert!(i8_val.is_none());
    ///
    /// let i8_val = i8_type.const_int_from_string("ABCD", StringRadix::Binary);
    /// assert!(i8_val.is_none());
    /// ```
    pub fn const_int_from_string(self, slice: &str, radix: StringRadix) -> Option<IntValue<'ctx>> {
        if !radix.matches_str(slice) {
            return None;
        }

        unsafe {
            Some(IntValue::new(LLVMConstIntOfStringAndSize(
                self.as_type_ref(),
                slice.as_ptr() as *const ::libc::c_char,
                slice.len() as u32,
                radix as u8,
            )))
        }
    }

    /// Create a constant `IntValue` of arbitrary precision.
    ///
    /// # Example
    ///
    /// ```no_run
    /// use inkwell::context::Context;
    ///
    /// let context = Context::create();
    /// let i64_type = context.i64_type();
    /// let i64_val = i64_type.const_int_arbitrary_precision(&[1, 2]);
    /// ```
    pub fn const_int_arbitrary_precision(self, words: &[u64]) -> IntValue<'ctx> {
        unsafe {
            IntValue::new(LLVMConstIntOfArbitraryPrecision(
                self.as_type_ref(),
                words.len() as u32,
                words.as_ptr(),
            ))
        }
    }

    /// Creates an `IntValue` representing a constant value of all one bits of this `IntType`. It will be automatically assigned this `IntType`'s `Context`.
    ///
    /// # Example
    /// ```no_run
    /// use inkwell::context::Context;
    ///
    /// // Local Context
    /// let context = Context::create();
    /// let i32_type = context.i32_type();
    /// let i32_ptr_value = i32_type.const_all_ones();
    /// ```
    pub fn const_all_ones(self) -> IntValue<'ctx> {
        unsafe { IntValue::new(LLVMConstAllOnes(self.as_type_ref())) }
    }

    /// Creates a constant zero value of this `IntType`.
    ///
    /// # Example
    ///
    /// ```no_run
    /// use inkwell::context::Context;
    /// use inkwell::values::AnyValue;
    ///
    /// let context = Context::create();
    /// let i8_type = context.i8_type();
    /// let i8_zero = i8_type.const_zero();
    ///
    /// assert_eq!(i8_zero.print_to_string().to_string(), "i8 0");
    /// ```
    pub fn const_zero(self) -> IntValue<'ctx> {
        unsafe { IntValue::new(self.int_type.const_zero()) }
    }

    /// Creates a `FunctionType` with this `IntType` for its return type.
    ///
    /// # Example
    ///
    /// ```no_run
    /// use inkwell::context::Context;
    ///
    /// let context = Context::create();
    /// let i8_type = context.i8_type();
    /// let fn_type = i8_type.fn_type(&[], false);
    /// ```
    pub fn fn_type(self, param_types: &[BasicMetadataTypeEnum<'ctx>], is_var_args: bool) -> FunctionType<'ctx> {
        self.int_type.fn_type(param_types, is_var_args)
    }

    /// Creates an `ArrayType` with this `IntType` for its element type.
    ///
    /// # Example
    ///
    /// ```no_run
    /// use inkwell::context::Context;
    ///
    /// let context = Context::create();
    /// let i8_type = context.i8_type();
    /// let i8_array_type = i8_type.array_type(3);
    ///
    /// assert_eq!(i8_array_type.len(), 3);
    /// assert_eq!(i8_array_type.get_element_type().into_int_type(), i8_type);
    /// ```
    pub fn array_type(self, size: u32) -> ArrayType<'ctx> {
        self.int_type.array_type(size)
    }

    /// Creates a `VectorType` with this `IntType` for its element type.
    ///
    /// # Example
    ///
    /// ```no_run
    /// use inkwell::context::Context;
    ///
    /// let context = Context::create();
    /// let i8_type = context.i8_type();
    /// let i8_vector_type = i8_type.vec_type(3);
    ///
    /// assert_eq!(i8_vector_type.get_size(), 3);
    /// assert_eq!(i8_vector_type.get_element_type().into_int_type(), i8_type);
    /// ```
    pub fn vec_type(self, size: u32) -> VectorType<'ctx> {
        self.int_type.vec_type(size)
    }

    /// Gets a reference to the `Context` this `IntType` was created in.
    ///
    /// # Example
    ///
    /// ```no_run
    /// use inkwell::context::Context;
    ///
    /// let context = Context::create();
    /// let i8_type = context.i8_type();
    ///
    /// assert_eq!(i8_type.get_context(), context);
    /// ```
    pub fn get_context(self) -> ContextRef<'ctx> {
        self.int_type.get_context()
    }

    /// Gets the size of this `IntType`. Value may vary depending on the target architecture.
    ///
    /// # Example
    ///
    /// ```no_run
    /// use inkwell::context::Context;
    ///
    /// let context = Context::create();
    /// let i8_type = context.i8_type();
    /// let i8_type_size = i8_type.size_of();
    /// ```
    pub fn size_of(self) -> IntValue<'ctx> {
        self.int_type.size_of().unwrap()
    }

    /// Gets the alignment of this `IntType`. Value may vary depending on the target architecture.
    ///
    /// # Example
    ///
    /// ```no_run
    /// use inkwell::context::Context;
    ///
    /// let context = Context::create();
    /// let i8_type = context.i8_type();
    /// let i8_type_alignment = i8_type.get_alignment();
    /// ```
    pub fn get_alignment(self) -> IntValue<'ctx> {
        self.int_type.get_alignment()
    }

    /// Creates a `PointerType` with this `IntType` for its element type.
    ///
    /// # Example
    ///
    /// ```no_run
    /// use inkwell::context::Context;
    /// use inkwell::AddressSpace;
    ///
    /// let context = Context::create();
    /// let i8_type = context.i8_type();
<<<<<<< HEAD
    /// let i8_ptr_type = i8_type.ptr_type(AddressSpace::Zero);
=======
    /// let i8_ptr_type = i8_type.ptr_type(AddressSpace::default());
>>>>>>> 3c5d7706
    ///
    /// assert_eq!(i8_ptr_type.get_element_type().into_int_type(), i8_type);
    /// ```
    pub fn ptr_type(self, address_space: AddressSpace) -> PointerType<'ctx> {
        self.int_type.ptr_type(address_space)
    }

    /// Gets the bit width of an `IntType`.
    ///
    /// # Example
    /// ```no_run
    /// use inkwell::context::Context;
    ///
    /// let context = Context::create();
    /// let bool_type = context.bool_type();
    ///
    /// assert_eq!(bool_type.get_bit_width(), 1);
    /// ```
    pub fn get_bit_width(self) -> u32 {
        unsafe { LLVMGetIntTypeWidth(self.as_type_ref()) }
    }

    /// Print the definition of an `IntType` to `LLVMString`.
    pub fn print_to_string(self) -> LLVMString {
        self.int_type.print_to_string()
    }

    /// Creates an undefined instance of an `IntType`.
    ///
    /// # Example
    /// ```no_run
    /// use inkwell::context::Context;
    /// use inkwell::AddressSpace;
    ///
    /// let context = Context::create();
    /// let i8_type = context.i8_type();
    /// let i8_undef = i8_type.get_undef();
    ///
    /// assert!(i8_undef.is_undef());
    /// ```
    pub fn get_undef(self) -> IntValue<'ctx> {
        unsafe { IntValue::new(self.int_type.get_undef()) }
    }

    /// Creates a `GenericValue` for use with `ExecutionEngine`s.
    pub fn create_generic_value(self, value: u64, is_signed: bool) -> GenericValue<'ctx> {
        unsafe { GenericValue::new(LLVMCreateGenericValueOfInt(self.as_type_ref(), value, is_signed as i32)) }
    }

    /// Creates a constant `ArrayValue`.
    ///
    /// # Example
    /// ```no_run
    /// use inkwell::context::Context;
    ///
    /// let context = Context::create();
    /// let i8_type = context.i8_type();
    /// let i8_val = i8_type.const_int(0, false);
    /// let i8_val2 = i8_type.const_int(2, false);
    /// let i8_array = i8_type.const_array(&[i8_val, i8_val2]);
    ///
    /// assert!(i8_array.is_const());
    /// ```
    pub fn const_array(self, values: &[IntValue<'ctx>]) -> ArrayValue<'ctx> {
        let mut values: Vec<LLVMValueRef> = values.iter().map(|val| val.as_value_ref()).collect();
        unsafe {
            ArrayValue::new(LLVMConstArray(
                self.as_type_ref(),
                values.as_mut_ptr(),
                values.len() as u32,
            ))
        }
    }
}

impl AsTypeRef for IntType<'_> {
    fn as_type_ref(&self) -> LLVMTypeRef {
        self.int_type.ty
    }
}

impl Display for IntType<'_> {
    fn fmt(&self, f: &mut fmt::Formatter<'_>) -> fmt::Result {
        write!(f, "{}", self.print_to_string())
    }
}<|MERGE_RESOLUTION|>--- conflicted
+++ resolved
@@ -308,11 +308,7 @@
     ///
     /// let context = Context::create();
     /// let i8_type = context.i8_type();
-<<<<<<< HEAD
-    /// let i8_ptr_type = i8_type.ptr_type(AddressSpace::Zero);
-=======
     /// let i8_ptr_type = i8_type.ptr_type(AddressSpace::default());
->>>>>>> 3c5d7706
     ///
     /// assert_eq!(i8_ptr_type.get_element_type().into_int_type(), i8_type);
     /// ```

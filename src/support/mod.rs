--- conflicted
+++ resolved
@@ -143,21 +143,8 @@
 pub fn parse_command_line_options(args: &[&str], overview: &str) {
     let argc = args.len() as i32;
 
-<<<<<<< HEAD
-    let args: Vec<String> = args
-        .into_iter()
-        .map(|arg| to_null_terminated_owned(*arg))
-        .collect();
-    let args: Vec<*const ::libc::c_char> = args
-        .iter()
-        .map(|arg| {
-            to_c_str(arg.as_str()).as_ptr()
-        })
-        .collect();
-=======
     let args: Vec<String> = args.into_iter().map(|arg| to_null_terminated_owned(*arg)).collect();
     let args: Vec<*const ::libc::c_char> = args.iter().map(|arg| to_c_str(arg.as_str()).as_ptr()).collect();
->>>>>>> b14cce48
 
     let overview = to_null_terminated_owned(overview);
     let overview = to_c_str(overview.as_str());

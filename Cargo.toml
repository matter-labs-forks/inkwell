--- conflicted
+++ resolved
@@ -103,13 +103,8 @@
 llvm-sys-120 = { package = "llvm-sys", version = "120.2.4", optional = true }
 llvm-sys-130 = { package = "llvm-sys", version = "130.0.4", optional = true }
 llvm-sys-140 = { package = "llvm-sys", version = "140.0.2", optional = true }
-<<<<<<< HEAD
 llvm-sys-150 = { git = "https://github.com/matter-labs-forks/llvm-sys.rs", package = "llvm-sys", branch = "az-evm-support", optional = true }
-once_cell = "1.16"
-=======
-llvm-sys-150 = { git = "https://github.com/matter-labs-forks/llvm-sys.rs", package = "llvm-sys", branch = "llvm-15.0", optional = true }
 once_cell = "1.19"
->>>>>>> f4d2784d
 parking_lot = "0.12"
 static-alloc = { version = "0.2", optional = true }
 serde = { version = "1.0", features = [ "derive" ] }
